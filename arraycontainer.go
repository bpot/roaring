package roaring

import (
	"fmt"
	"unsafe"
)

//go:generate msgp -unexported

type arrayContainer struct {
	content []uint16
}

func (ac *arrayContainer) String() string {
	s := "{"
	for it := ac.getShortIterator(); it.hasNext(); {
		s += fmt.Sprintf("%v, ", it.next())
	}
	return s + "}"
}

func (ac *arrayContainer) fillLeastSignificant16bits(x []uint32, i int, mask uint32) {
	for k := 0; k < len(ac.content); k++ {
		x[k+i] = uint32(ac.content[k]) | mask
	}
}

func (ac *arrayContainer) getShortIterator() shortIterable {
	return &shortIterator{ac.content, 0}
}

// unsafe.Sizeof calculates the memory used by the top level of the slice
// descriptor - not including the size of the memory referenced by the slice.
// http://golang.org/pkg/unsafe/#Sizeof
const arrayBaseSize = int(unsafe.Sizeof([]uint16{}))

func (ac *arrayContainer) getSizeInBytes() int {
	return ac.getCardinality() * 2
}

func (ac *arrayContainer) serializedSizeInBytes() int {
	return ac.getCardinality() * 2
}

func arrayContainerSizeInBytes(card int) int {
	return card * 2
}

// add the values in the range [firstOfRange,endx)
func (ac *arrayContainer) iaddRange(firstOfRange, endx int) container {
	if firstOfRange >= endx {
		return ac
	}
	indexstart := binarySearch(ac.content, uint16(firstOfRange))
	if indexstart < 0 {
		indexstart = -indexstart - 1
	}
	indexend := binarySearch(ac.content, uint16(endx-1))
	if indexend < 0 {
		indexend = -indexend - 1
	} else {
		indexend++
	}
	rangelength := endx - firstOfRange
	newcardinality := indexstart + (ac.getCardinality() - indexend) + rangelength
	if newcardinality > arrayDefaultMaxSize {
		a := ac.toBitmapContainer()
		return a.iaddRange(firstOfRange, endx)
	}
	if cap(ac.content) < newcardinality {
		tmp := make([]uint16, newcardinality, newcardinality)
		copy(tmp[:indexstart], ac.content[:indexstart])
		copy(tmp[indexstart+rangelength:], ac.content[indexend:])

		ac.content = tmp
	} else {
		ac.content = ac.content[:newcardinality]
		copy(ac.content[indexstart+rangelength:], ac.content[indexend:])

	}
	for k := 0; k < rangelength; k++ {
		ac.content[k+indexstart] = uint16(firstOfRange + k)
	}
	return ac
}

// remove the values in the range [firstOfRange,endx)
func (ac *arrayContainer) iremoveRange(firstOfRange, endx int) container {
	if firstOfRange >= endx {
		return ac
	}
	indexstart := binarySearch(ac.content, uint16(firstOfRange))
	if indexstart < 0 {
		indexstart = -indexstart - 1
	}
	indexend := binarySearch(ac.content, uint16(endx-1))
	if indexend < 0 {
		indexend = -indexend - 1
	} else {
		indexend++
	}
	rangelength := indexend - indexstart
	answer := ac
	copy(answer.content[indexstart:], ac.content[indexstart+rangelength:])
	answer.content = answer.content[:ac.getCardinality()-rangelength]
	return answer
}

// flip the values in the range [firstOfRange,endx)
func (ac *arrayContainer) not(firstOfRange, endx int) container {
	if firstOfRange >= endx {
		//p("arrayContainer.not(): exiting early with ac.clone()")
		return ac.clone()
	}
	return ac.notClose(firstOfRange, endx-1) // remove everything in [firstOfRange,endx-1]
}

// flip the values in the range [firstOfRange,lastOfRange]
func (ac *arrayContainer) notClose(firstOfRange, lastOfRange int) container {
	if firstOfRange > lastOfRange { // unlike add and remove, not uses an inclusive range [firstOfRange,lastOfRange]
		//p("arrayContainer.notClose(): exiting early with ac.clone()")
		return ac.clone()
	}

	// determine the span of array indices to be affected^M
	startIndex := binarySearch(ac.content, uint16(firstOfRange))
	//p("startIndex=%v", startIndex)
	if startIndex < 0 {
		startIndex = -startIndex - 1
	}
	lastIndex := binarySearch(ac.content, uint16(lastOfRange))
	//p("lastIndex=%v", lastIndex)
	if lastIndex < 0 {
		lastIndex = -lastIndex - 2
	}
	currentValuesInRange := lastIndex - startIndex + 1
	spanToBeFlipped := lastOfRange - firstOfRange + 1
	newValuesInRange := spanToBeFlipped - currentValuesInRange
	cardinalityChange := newValuesInRange - currentValuesInRange
	newCardinality := len(ac.content) + cardinalityChange
	//p("new card is %v", newCardinality)
	if newCardinality > arrayDefaultMaxSize {
		//p("new card over arrayDefaultMaxSize, so returning bitmap")
		return ac.toBitmapContainer().not(firstOfRange, lastOfRange+1)
	}
	answer := newArrayContainer()
	answer.content = make([]uint16, newCardinality, newCardinality) //a hack for sure

	copy(answer.content, ac.content[:startIndex])
	outPos := startIndex
	inPos := startIndex
	valInRange := firstOfRange
	for ; valInRange <= lastOfRange && inPos <= lastIndex; valInRange++ {
		if uint16(valInRange) != ac.content[inPos] {
			answer.content[outPos] = uint16(valInRange)
			outPos++
		} else {
			inPos++
		}
	}

	for ; valInRange <= lastOfRange; valInRange++ {
		answer.content[outPos] = uint16(valInRange)
		outPos++
	}

	for i := lastIndex + 1; i < len(ac.content); i++ {
		answer.content[outPos] = ac.content[i]
		outPos++
	}
	answer.content = answer.content[:newCardinality]
	return answer

}

func (ac *arrayContainer) equals(o container) bool {

	srb, ok := o.(*arrayContainer)
	if ok {
		// Check if the containers are the same object.
		if ac == srb {
			return true
		}

		if len(srb.content) != len(ac.content) {
			return false
		}

		for i, v := range ac.content {
			if v != srb.content[i] {
				return false
			}
		}
		return true
	}

<<<<<<< HEAD
	//p("not both arrays")

	// use generic comparison
	bCard := o.getCardinality()
	aCard := ac.getCardinality()
	if bCard != aCard {
		//p("card differs: bCard:%v on %T vs aCard:%v on %T", bCard, bc, aCard, ac)
		return false
	}
	ait := ac.getShortIterator()
	bit := o.getShortIterator()
=======
	bc, ok := o.(container)
	if ok {
		// use generic comparison
		bCard := bc.getCardinality()
		aCard := ac.getCardinality()
		if bCard != aCard {
			return false
		}
		ait := ac.getShortIterator()
		bit := bc.getShortIterator()
>>>>>>> a666d468

	for ait.hasNext() {
		if bit.next() != ait.next() {
			return false
		}
	}
	return true
}

func (ac *arrayContainer) toBitmapContainer() *bitmapContainer {
	bc := newBitmapContainer()
	bc.loadData(ac)
	return bc

}
func (ac *arrayContainer) iadd(x uint16) (wasNew bool) {
	// Special case adding to the end of the container.
	l := len(ac.content)
	if l > 0 && l < arrayDefaultMaxSize && ac.content[l-1] < x {
		ac.content = append(ac.content, x)
		return true
	}

	loc := binarySearch(ac.content, x)

	if loc < 0 {
		s := ac.content
		i := -loc - 1
		s = append(s, 0)
		copy(s[i+1:], s[i:])
		s[i] = x
		ac.content = s
		return true
	}
	return false
}

func (ac *arrayContainer) iaddReturnMinimized(x uint16) container {
	// Special case adding to the end of the container.
	l := len(ac.content)
	if l > 0 && l < arrayDefaultMaxSize && ac.content[l-1] < x {
		ac.content = append(ac.content, x)
		return ac
	}

	loc := binarySearch(ac.content, x)

	if loc < 0 {
		if len(ac.content) >= arrayDefaultMaxSize {
			a := ac.toBitmapContainer()
			a.iadd(x)
			return a
		}
		s := ac.content
		i := -loc - 1
		s = append(s, 0)
		copy(s[i+1:], s[i:])
		s[i] = x
		ac.content = s
	}
	return ac
}

// iremoveReturnMinimized is allowed to change the return type to minimize storage.
func (ac *arrayContainer) iremoveReturnMinimized(x uint16) container {
	ac.iremove(x)
	return ac
}

func (ac *arrayContainer) iremove(x uint16) bool {
	loc := binarySearch(ac.content, x)
	if loc >= 0 {
		s := ac.content
		s = append(s[:loc], s[loc+1:]...)
		ac.content = s
		return true
	}
	return false
}

func (ac *arrayContainer) remove(x uint16) container {
	out := &arrayContainer{make([]uint16, len(ac.content))}
	copy(out.content, ac.content[:])

	loc := binarySearch(out.content, x)
	if loc >= 0 {
		s := out.content
		s = append(s[:loc], s[loc+1:]...)
		out.content = s
	}
	return out
}

func (ac *arrayContainer) or(a container) container {
	switch x := a.(type) {
	case *arrayContainer:
		return ac.orArray(x)
	case *bitmapContainer:
		return x.orArray(ac)
	case *runContainer16:
		return x.orArray(ac)
	}
	panic("unsupported container type")
}

func (ac *arrayContainer) ior(a container) container {
	switch x := a.(type) {
	case *arrayContainer:
		return ac.iorArray(x)
	case *bitmapContainer:
		return ac.iorBitmap(x)
	case *runContainer16:
		return ac.iorRun16(x)
	}
	panic("unsupported container type")
}

func (ac *arrayContainer) iorArray(ac2 *arrayContainer) container {

	bc1 := ac.toBitmapContainer()
	bc2 := ac2.toBitmapContainer()
	bc1.iorBitmap(bc2)
	*ac = *newArrayContainerFromBitmap(bc1)
	return ac
}

func (ac *arrayContainer) iorBitmap(bc2 *bitmapContainer) container {
	bc1 := ac.toBitmapContainer()
	bc1.iorBitmap(bc2)
	*ac = *newArrayContainerFromBitmap(bc1)
	return ac
}

func (ac *arrayContainer) iorRun16(rc *runContainer16) container {
	bc1 := ac.toBitmapContainer()
	bc2 := rc.toBitmapContainer()
	bc1.iorBitmap(bc2)
	*ac = *newArrayContainerFromBitmap(bc1)
	return ac
}

func (ac *arrayContainer) lazyIOR(a container) container {
	switch x := a.(type) {
	case *arrayContainer:
		return ac.lazyIorArray(x)
	case *bitmapContainer:
		return ac.lazyIorBitmap(x)
	case *runContainer16:
		return ac.lazyIorRun16(x)

	}
	panic("unsupported container type")
}

func (ac *arrayContainer) lazyIorArray(ac2 *arrayContainer) container {
	// TODO actually make this lazy
	return ac.iorArray(ac2)
}

func (ac *arrayContainer) lazyIorBitmap(bc *bitmapContainer) container {
	// TODO actually make this lazy
	return ac.iorBitmap(bc)
}

func (ac *arrayContainer) lazyIorRun16(rc *runContainer16) container {
	// TODO actually make this lazy
	return ac.iorRun16(rc)
}

func (ac *arrayContainer) lazyOR(a container) container {
	switch x := a.(type) {
	case *arrayContainer:
		return ac.lazyorArray(x)
	case *bitmapContainer:
		return a.lazyOR(ac)
	case *runContainer16:
		return x.orArray(ac)
	}
	panic("unsupported container type")
}

func (ac *arrayContainer) orArray(value2 *arrayContainer) container {
	value1 := ac
	maxPossibleCardinality := value1.getCardinality() + value2.getCardinality()
	if maxPossibleCardinality > arrayDefaultMaxSize { // it could be a bitmap!
		bc := newBitmapContainer()
		for k := 0; k < len(value2.content); k++ {
			v := value2.content[k]
			i := uint(v) >> 6
			mask := uint64(1) << (v % 64)
			bc.bitmap[i] |= mask
		}
		for k := 0; k < len(ac.content); k++ {
			v := ac.content[k]
			i := uint(v) >> 6
			mask := uint64(1) << (v % 64)
			bc.bitmap[i] |= mask
		}
		bc.cardinality = int(popcntSlice(bc.bitmap))
		if bc.cardinality <= arrayDefaultMaxSize {
			return bc.toArrayContainer()
		}
		return bc
	}
	answer := newArrayContainerCapacity(maxPossibleCardinality)
	nl := union2by2(value1.content, value2.content, answer.content)
	answer.content = answer.content[:nl] // reslice to match actual used capacity
	return answer
}

func (ac *arrayContainer) lazyorArray(value2 *arrayContainer) container {
	value1 := ac
	maxPossibleCardinality := value1.getCardinality() + value2.getCardinality()
	if maxPossibleCardinality > arrayLazyLowerBound { // it could be a bitmap!^M
		bc := newBitmapContainer()
		for k := 0; k < len(value2.content); k++ {
			v := value2.content[k]
			i := uint(v) >> 6
			mask := uint64(1) << (v % 64)
			bc.bitmap[i] |= mask
		}
		for k := 0; k < len(ac.content); k++ {
			v := ac.content[k]
			i := uint(v) >> 6
			mask := uint64(1) << (v % 64)
			bc.bitmap[i] |= mask
		}
		bc.cardinality = invalidCardinality
		return bc
	}
	answer := newArrayContainerCapacity(maxPossibleCardinality)
	nl := union2by2(value1.content, value2.content, answer.content)
	answer.content = answer.content[:nl] // reslice to match actual used capacity
	return answer
}

func (ac *arrayContainer) and(a container) container {
	switch x := a.(type) {
	case *arrayContainer:
		return ac.andArray(x)
	case *bitmapContainer:
		return x.and(ac)
	case *runContainer16:
		return x.andArray(ac)
	}
	panic("unsupported container type")
}

func (ac *arrayContainer) intersects(a container) bool {
	switch x := a.(type) {
	case *arrayContainer:
		return ac.intersectsArray(x)
	case *bitmapContainer:
		return x.intersects(ac)
	case *runContainer16:
		return x.intersects(ac)
	}
	panic("unsupported container type")
}

func (ac *arrayContainer) iand(a container) container {
	switch x := a.(type) {
	case *arrayContainer:
		return ac.iandArray(x)
	case *bitmapContainer:
		return ac.iandBitmap(x)
	case *runContainer16:
		return ac.iandRun16(x)
	}
	panic("unsupported container type")
}

func (ac *arrayContainer) iandRun16(rc *runContainer16) container {

	bc1 := ac.toBitmapContainer()
	bc2 := newBitmapContainerFromRun(rc)
	bc2.iandBitmap(bc1)
	*ac = *newArrayContainerFromBitmap(bc2)
	return ac
}

func (ac *arrayContainer) iandBitmap(bc *bitmapContainer) container {
	pos := 0
	c := ac.getCardinality()
	for k := 0; k < c; k++ {
		if bc.contains(ac.content[k]) {
			ac.content[pos] = ac.content[k]
			pos++
		}
	}
	ac.content = ac.content[:pos]
	return ac

}

func (ac *arrayContainer) xor(a container) container {
	switch x := a.(type) {
	case *arrayContainer:
		return ac.xorArray(x)
	case *bitmapContainer:
		return a.xor(ac)
	case *runContainer16:
		return x.xorArray(ac)
	}
	panic("unsupported container type")
}

func (ac *arrayContainer) xorArray(value2 *arrayContainer) container {
	value1 := ac
	totalCardinality := value1.getCardinality() + value2.getCardinality()
	if totalCardinality > arrayDefaultMaxSize { // it could be a bitmap!
		bc := newBitmapContainer()
		for k := 0; k < len(value2.content); k++ {
			v := value2.content[k]
			i := uint(v) >> 6
			bc.bitmap[i] ^= (uint64(1) << (v % 64))
		}
		for k := 0; k < len(ac.content); k++ {
			v := ac.content[k]
			i := uint(v) >> 6
			bc.bitmap[i] ^= (uint64(1) << (v % 64))
		}
		bc.computeCardinality()
		if bc.cardinality <= arrayDefaultMaxSize {
			return bc.toArrayContainer()
		}
		return bc
	}
	desiredCapacity := totalCardinality
	answer := newArrayContainerCapacity(desiredCapacity)
	length := exclusiveUnion2by2(value1.content, value2.content, answer.content)
	answer.content = answer.content[:length]
	return answer

}

func (ac *arrayContainer) andNot(a container) container {
	switch x := a.(type) {
	case *arrayContainer:
		return ac.andNotArray(x)
	case *bitmapContainer:
		return ac.andNotBitmap(x)
	case *runContainer16:
		return ac.andNotRun16(x)
	}
	panic("unsupported container type")
}

func (ac *arrayContainer) andNotRun16(rc *runContainer16) container {
	acb := ac.toBitmapContainer()
	rcb := rc.toBitmapContainer()
	return acb.andNotBitmap(rcb)
}

func (ac *arrayContainer) iandNot(a container) container {
	switch x := a.(type) {
	case *arrayContainer:
		return ac.iandNotArray(x)
	case *bitmapContainer:
		return ac.iandNotBitmap(x)
	case *runContainer16:
		return ac.iandNotRun16(x)
	}
	panic("unsupported container type")
}

func (ac *arrayContainer) iandNotRun16(rc *runContainer16) container {
	rcb := rc.toBitmapContainer()
	acb := ac.toBitmapContainer()
	acb.iandNotBitmapSurely(rcb)
	*ac = *(acb.toArrayContainer())
	return ac
}

func (ac *arrayContainer) andNotArray(value2 *arrayContainer) container {
	value1 := ac
	desiredcapacity := value1.getCardinality()
	answer := newArrayContainerCapacity(desiredcapacity)
	length := difference(value1.content, value2.content, answer.content)
	answer.content = answer.content[:length]
	return answer
}

func (ac *arrayContainer) iandNotArray(value2 *arrayContainer) container {
	length := difference(ac.content, value2.content, ac.content)
	ac.content = ac.content[:length]
	return ac
}

func (ac *arrayContainer) andNotBitmap(value2 *bitmapContainer) container {
	desiredcapacity := ac.getCardinality()
	answer := newArrayContainerCapacity(desiredcapacity)
	answer.content = answer.content[:desiredcapacity]
	pos := 0
	for _, v := range ac.content {
		if !value2.contains(v) {
			answer.content[pos] = v
			pos++
		}
	}
	answer.content = answer.content[:pos]
	return answer
}

func (ac *arrayContainer) andBitmap(value2 *bitmapContainer) container {
	desiredcapacity := ac.getCardinality()
	answer := newArrayContainerCapacity(desiredcapacity)
	answer.content = answer.content[:desiredcapacity]
	pos := 0
	for _, v := range ac.content {
		if value2.contains(v) {
			answer.content[pos] = v
			pos++
		}
	}
	answer.content = answer.content[:pos]
	return answer
}

func (ac *arrayContainer) iandNotBitmap(value2 *bitmapContainer) container {
	pos := 0
	for _, v := range ac.content {
		if !value2.contains(v) {
			ac.content[pos] = v
			pos++
		}
	}
	ac.content = ac.content[:pos]
	return ac
}

func copyOf(array []uint16, size int) []uint16 {
	result := make([]uint16, size)
	for i, x := range array {
		if i == size {
			break
		}
		result[i] = x
	}
	return result
}

// flip the values in the range [firstOfRange,endx)
func (ac *arrayContainer) inot(firstOfRange, endx int) container {
	if firstOfRange >= endx {
		return ac
	}
	return ac.inotClose(firstOfRange, endx-1) // remove everything in [firstOfRange,endx-1]
}

// flip the values in the range [firstOfRange,lastOfRange]
func (ac *arrayContainer) inotClose(firstOfRange, lastOfRange int) container {
	//p("ac.inotClose() starting")
	if firstOfRange > lastOfRange { // unlike add and remove, not uses an inclusive range [firstOfRange,lastOfRange]
		return ac
	}
	// determine the span of array indices to be affected
	startIndex := binarySearch(ac.content, uint16(firstOfRange))
	if startIndex < 0 {
		startIndex = -startIndex - 1
	}
	lastIndex := binarySearch(ac.content, uint16(lastOfRange))
	if lastIndex < 0 {
		lastIndex = -lastIndex - 1 - 1
	}
	currentValuesInRange := lastIndex - startIndex + 1
	spanToBeFlipped := lastOfRange - firstOfRange + 1

	newValuesInRange := spanToBeFlipped - currentValuesInRange
	buffer := make([]uint16, newValuesInRange)
	cardinalityChange := newValuesInRange - currentValuesInRange
	newCardinality := len(ac.content) + cardinalityChange
	if cardinalityChange > 0 {
		if newCardinality > len(ac.content) {
			if newCardinality > arrayDefaultMaxSize {
				//p("ac.inotClose() converting to bitmap and doing inot there")
				bcRet := ac.toBitmapContainer()
				bcRet.inot(firstOfRange, lastOfRange+1)
				*ac = *bcRet.toArrayContainer()
				return bcRet
			}
			ac.content = copyOf(ac.content, newCardinality)
		}
		base := lastIndex + 1
		copy(ac.content[lastIndex+1+cardinalityChange:], ac.content[base:base+len(ac.content)-1-lastIndex])
		ac.negateRange(buffer, startIndex, lastIndex, firstOfRange, lastOfRange+1)
	} else { // no expansion needed
		ac.negateRange(buffer, startIndex, lastIndex, firstOfRange, lastOfRange+1)
		if cardinalityChange < 0 {

			for i := startIndex + newValuesInRange; i < newCardinality; i++ {
				ac.content[i] = ac.content[i-cardinalityChange]
			}
		}
	}
	ac.content = ac.content[:newCardinality]
	//p("bottom of ac.inotClose(): returning ac")
	return ac
}

func (ac *arrayContainer) negateRange(buffer []uint16, startIndex, lastIndex, startRange, lastRange int) {
	// compute the negation into buffer
	outPos := 0
	inPos := startIndex // value here always >= valInRange,
	// until it is exhausted
	// n.b., we can start initially exhausted.

	valInRange := startRange
	for ; valInRange < lastRange && inPos <= lastIndex; valInRange++ {
		if uint16(valInRange) != ac.content[inPos] {
			buffer[outPos] = uint16(valInRange)
			outPos++
		} else {
			inPos++
		}
	}

	// if there are extra items (greater than the biggest
	// pre-existing one in range), buffer them
	for ; valInRange < lastRange; valInRange++ {
		buffer[outPos] = uint16(valInRange)
		outPos++
	}

	if outPos != len(buffer) {
		panic("negateRange: internal bug")
	}

	for i, item := range buffer {
		ac.content[i+startIndex] = item
	}
}

func min(a, b int) int {
	if a < b {
		return a
	}
	return b
}
func (ac *arrayContainer) andArray(value2 *arrayContainer) *arrayContainer {
	desiredcapacity := min(ac.getCardinality(), value2.getCardinality())
	answer := newArrayContainerCapacity(desiredcapacity)
	length := intersection2by2(
		ac.content,
		value2.content,
		answer.content)
	answer.content = answer.content[:length]
	return answer
}

func (ac *arrayContainer) intersectsArray(value2 *arrayContainer) bool {
	return intersects2by2(
		ac.content,
		value2.content)
}

func (ac *arrayContainer) iandArray(value2 *arrayContainer) *arrayContainer {
	length := intersection2by2(
		ac.content,
		value2.content,
		ac.content)
	ac.content = ac.content[:length]
	return ac
}

func (ac *arrayContainer) getCardinality() int {
	return len(ac.content)
}

func (ac *arrayContainer) rank(x uint16) int {
	answer := binarySearch(ac.content, x)
	if answer >= 0 {
		return answer + 1
	}
	return -answer - 1

}

func (ac *arrayContainer) selectInt(x uint16) int {
	return int(ac.content[x])
}

func (ac *arrayContainer) clone() container {
	ptr := arrayContainer{make([]uint16, len(ac.content))}
	copy(ptr.content, ac.content[:])
	return &ptr
}

func (ac *arrayContainer) contains(x uint16) bool {
	return binarySearch(ac.content, x) >= 0
}

func (ac *arrayContainer) loadData(bitmapContainer *bitmapContainer) {
	ac.content = make([]uint16, bitmapContainer.cardinality, bitmapContainer.cardinality)
	bitmapContainer.fillArray(ac.content)
}
func newArrayContainer() *arrayContainer {
	p := new(arrayContainer)
	return p
}

func newArrayContainerFromBitmap(bc *bitmapContainer) *arrayContainer {
	ac := &arrayContainer{}
	ac.loadData(bc)
	return ac
}

func newArrayContainerCapacity(size int) *arrayContainer {
	p := new(arrayContainer)
	p.content = make([]uint16, 0, size)
	return p
}

func newArrayContainerSize(size int) *arrayContainer {
	p := new(arrayContainer)
	p.content = make([]uint16, size, size)
	return p
}

func newArrayContainerRange(firstOfRun, lastOfRun int) *arrayContainer {
	valuesInRange := lastOfRun - firstOfRun + 1
	this := newArrayContainerCapacity(valuesInRange)
	for i := 0; i < valuesInRange; i++ {
		this.content = append(this.content, uint16(firstOfRun+i))
	}
	return this
}

func (ac *arrayContainer) numberOfRuns() (nr int) {
	n := len(ac.content)
	var runlen uint16
	var cur, prev uint16

	switch n {
	case 0:
		return 0
	case 1:
		return 1
	default:
		for i := 1; i < n; i++ {
			prev = ac.content[i-1]
			cur = ac.content[i]

			if cur == prev+1 {
				runlen++
			} else {
				if cur < prev {
					panic("then fundamental arrayContainer assumption of sorted ac.content was broken")
				}
				if cur == prev {
					panic("then fundamental arrayContainer assumption of deduplicated content was broken")
				} else {
					nr++
					runlen = 0
				}
			}
		}
		nr++
	}
	return
}

// convert to run or array *if needed*
func (ac *arrayContainer) toEfficientContainer() container {

	numRuns := ac.numberOfRuns()

	sizeAsRunContainer := runContainer16SerializedSizeInBytes(numRuns)
	sizeAsBitmapContainer := bitmapContainerSizeInBytes()
	card := int(ac.getCardinality())
	sizeAsArrayContainer := arrayContainerSizeInBytes(card)

	if sizeAsRunContainer <= min(sizeAsBitmapContainer, sizeAsArrayContainer) {
		return newRunContainer16FromArray(ac)
	}
	if card <= arrayDefaultMaxSize {
		return ac
	}
	return ac.toBitmapContainer()
}

func (ac *arrayContainer) containerType() contype {
	return arrayContype
}<|MERGE_RESOLUTION|>--- conflicted
+++ resolved
@@ -194,30 +194,14 @@
 		return true
 	}
 
-<<<<<<< HEAD
-	//p("not both arrays")
-
 	// use generic comparison
 	bCard := o.getCardinality()
 	aCard := ac.getCardinality()
 	if bCard != aCard {
-		//p("card differs: bCard:%v on %T vs aCard:%v on %T", bCard, bc, aCard, ac)
 		return false
 	}
 	ait := ac.getShortIterator()
 	bit := o.getShortIterator()
-=======
-	bc, ok := o.(container)
-	if ok {
-		// use generic comparison
-		bCard := bc.getCardinality()
-		aCard := ac.getCardinality()
-		if bCard != aCard {
-			return false
-		}
-		ait := ac.getShortIterator()
-		bit := bc.getShortIterator()
->>>>>>> a666d468
 
 	for ait.hasNext() {
 		if bit.next() != ait.next() {
